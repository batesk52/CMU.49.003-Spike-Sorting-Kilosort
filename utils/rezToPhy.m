--- conflicted
+++ resolved
@@ -170,45 +170,9 @@
 %     end
 %     fclose(fileID);
 
-<<<<<<< HEAD
-    
-=======
-    KSLabelFilename = fullfile(savePath, 'cluster_KSLabel.tsv');
-    fileID = fopen(KSLabelFilename,'w');
-    fprintf(fileID, 'cluster_id%sKSLabel', char(9));
-    fprintf(fileID, char([13 10]));
-
-    fileIDCP = fopen(fullfile(savePath, 'cluster_ContamPct.tsv'),'w');
-    fprintf(fileIDCP, 'cluster_id%sContamPct', char(9));
-    fprintf(fileIDCP, char([13 10]));
-
-    fileIDA = fopen(fullfile(savePath, 'cluster_Amplitude.tsv'),'w');
-    fprintf(fileIDA, 'cluster_id%sAmplitude', char(9));
-    fprintf(fileIDA, char([13 10]));
-
-    rez.est_contam_rate(isnan(rez.est_contam_rate)) = 1;
-    for j = 1:length(rez.good)
-        if rez.good(j)
-            fprintf(fileID, '%d%sgood', j-1, char(9));
-        else
-            fprintf(fileID, '%d%smua', j-1, char(9));
-        end
-        fprintf(fileID, char([13 10]));
-
-        fprintf(fileIDCP, '%d%s%.1f', j-1, char(9), rez.est_contam_rate(j)*100);
-        fprintf(fileIDCP, char([13 10]));
-
-        fprintf(fileIDA, '%d%s%.1f', j-1, char(9), tempAmps(j));
-        fprintf(fileIDA, char([13 10]));
-
-    end
-    fclose(fileID);
-    fclose(fileIDCP);
-    fclose(fileIDA);
->>>>>>> 89ab12e4
-
     % Duplicate "KSLabel" as "group", a special metadata ID for Phy, so that
     % filtering works as expected in the cluster view
+    KSLabelFilename = fullfile(savePath, 'cluster_KSLabel.tsv');
     copyfile(KSLabelFilename, fullfile(savePath, 'cluster_group.tsv'));
 
      %make params file
