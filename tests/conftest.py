from pathlib import Path

import numpy as np
import pytest
import torch

from kilosort import io
from kilosort.utils import download_probes


### runslow flag configured according to response from Manu CJ here:
# https://stackoverflow.com/questions/47559524/pytest-how-to-skip-tests-unless-you-declare-an-option-flag
def pytest_addoption(parser):
    parser.addoption(
        "--runslow", action="store_true", default=False, help="run slow tests"
    )

def pytest_configure(config):
    config.addinivalue_line("markers", "slow: mark test as slow to run")

def pytest_collection_modifyitems(config, items):
    if config.getoption("--runslow"):
        # --runslow given in cli: do not skip slow tests
        return
    skip_slow = pytest.mark.skip(reason="need --runslow option to run")
    for item in items:
        if "slow" in item.keywords:
            item.add_marker(skip_slow)

### End


### Configure data paths, download data if not already present.
# Adapted from https://github.com/MouseLand/suite2p/blob/main/conftest.py
# TODO: also download probe file if not already present
@pytest.fixture(scope='session')
def data_directory():
    """Specifies directory for test data and results, downloads if needed."""

    # Set path to directory within tests/ folder dynamically
    data_path = Path.home() / '.kilosort/.test_data/'
    data_path.mkdir(exist_ok=True)

    binary_path = data_path / 'ZFM-02370_mini.imec0.ap.bin'
    binary_url = 'https://www.kilosort.org/downloads/ZFM-02370_mini.imec0.ap.zip'
    if not binary_path.is_file():
        download_data(binary_path, binary_url)

    results_path = data_path / 'saved_results/'
    results_url = 'https://www.kilosort.org/downloads/pytest.zip'
    if not results_path.is_dir():
        download_data(results_path, results_url)
        # Extracts to folder 'pytest' by default, rename to make it clear what
        # goes in the folder.
        p = data_path / 'pytest'
        p.rename(results_path)

    # Download default probe files if they don't already exist.
    download_probes()

    return data_path


def download_data(local, remote):
    """Download and unzip `remote` data to `local` path."""
    # Lazy import to reduce test overhead when files are already downloaded
    import zipfile

    zip_file = local.with_suffix('.zip')
    download_url_to_file(remote, zip_file)  
    with zipfile.ZipFile(zip_file, "r") as zip_ref:
        zip_ref.extractall(local.parent)
    zip_file.unlink()  # delete zip archive after extracting data

# TODO: look at tenacity package, determine if this is necessary, would introduce
#       another dependency
# @retry
def download_url_to_file(url, dst, progress=True):
    """Download object at the given URL to a local path.
    
    Parameters
    ----------
    url: str
        URL of the object to download
    dst: str
        Full path where object will be saved, e.g. `/tmp/temporary_file`
    progress: bool, default=True.
        Whether or not to display a progress bar to stderr.

    """

    # Lazy imports to reduce test overhead when files are already downloaded.
    import ssl
    from urllib.request import urlopen
    import tempfile
    from tqdm import tqdm
    import shutil

    ssl._create_default_https_context = ssl._create_unverified_context
    u = urlopen(url)
    meta = u.info()
    if hasattr(meta, 'getheaders'):
        content_length = meta.getheaders("Content-Length")
    else:
        content_length = meta.get_all("Content-Length")
    
    if content_length is not None and len(content_length) > 0:
        file_size = int(content_length[0])
    else:
        file_size = None

    # We deliberately save to a temp file and move it after
    # TODO: explain why
    dst = dst.expanduser()
    dst_dir = dst.parent
    f = tempfile.NamedTemporaryFile(delete=False, dir=dst_dir)
    print(f"\nDownloading: {url}")

    try:
        with tqdm(total=file_size, disable=(not progress),
                  unit='B', unit_scale=True, unit_divisor=1024) as pbar:
            while True:
                buffer = u.read(8192)
                if len(buffer) == 0:
                    break
                f.write(buffer)
                pbar.update(len(buffer))
        f.close()
        # Move from temporary file to specified destination.
        shutil.move(f.name, dst)
    finally:
        # Close and delete temporary file
        f.close()
        p = Path(f.name)
        if p.is_file():
            p.unlink()


@pytest.fixture(scope='session')
def results_directory(data_directory):
    return data_directory.joinpath("saved_results/")

### End


### Load data for use by unit and regression tests
@pytest.fixture(scope='session')
def torch_device():
    return torch.device('cuda') if torch.cuda.is_available() else torch.device('cpu')

@pytest.fixture(scope='session')
def saved_ops(results_directory):
    ops = np.load(results_directory / 'ops.npy', allow_pickle=True).item()
    return ops

<<<<<<< HEAD
@pytest.fixture()
def torch_device():
    return torch.device('cuda') if torch.cuda.is_available() else torch.device('cpu')

@pytest.fixture()
def bfile(saved_ops, torch_device, data_directory):

=======
@pytest.fixture(scope='session')
def bfile(saved_ops, torch_device):
    # TODO: add option to load BinaryFiltered from ops dict, move this code
    #       to that function
>>>>>>> a4c8ad4c
    settings = saved_ops['settings']
    # Don't get filename from settings, will be different based on OS and which
    # system ran tests originally.
    filename = data_directory / 'ZFM-02370_mini.imec0.ap.bin'

    # TODO: add option to load BinaryFiltered from ops dict, move this code
    #       to that function
    bfile = io.BinaryFiltered(
        filename, settings['n_chan_bin'], settings['fs'],
        settings['NT'], settings['nt'], settings['nt0min'],
        saved_ops['probe']['chanMap'], hp_filter=saved_ops['fwav'],
        whiten_mat=saved_ops['Wrot'], dshift=saved_ops['dshift'],
        device=torch_device
        )
    
    return bfile

### End<|MERGE_RESOLUTION|>--- conflicted
+++ resolved
@@ -153,20 +153,13 @@
     ops = np.load(results_directory / 'ops.npy', allow_pickle=True).item()
     return ops
 
-<<<<<<< HEAD
-@pytest.fixture()
 def torch_device():
     return torch.device('cuda') if torch.cuda.is_available() else torch.device('cpu')
 
-@pytest.fixture()
+@pytest.fixture(scope='session')
 def bfile(saved_ops, torch_device, data_directory):
-
-=======
-@pytest.fixture(scope='session')
-def bfile(saved_ops, torch_device):
     # TODO: add option to load BinaryFiltered from ops dict, move this code
     #       to that function
->>>>>>> a4c8ad4c
     settings = saved_ops['settings']
     # Don't get filename from settings, will be different based on OS and which
     # system ran tests originally.
