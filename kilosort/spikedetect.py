--- conflicted
+++ resolved
@@ -193,15 +193,9 @@
     yct = (cF0 * yy[:,xy[:,0]]).sum(0)
     return yct
 
-<<<<<<< HEAD
 def run(ops, bfile, device=torch.device('cuda'), progress_bar=None):        
     sig = ops['settings']['min_template_size']
     nsizes = ops['settings']['template_sizes'] 
-=======
-def run(ops, bfile, device=torch.device('cuda'), progress_bar=None, from_data = False):        
-    sig = 10
-    nsizes = 5
->>>>>>> c7e5b5df
 
     if from_data:
         ops['wPCA'], ops['wTEMP'] = extract_wPCA_wTEMP(ops, bfile, nt = ops['nt'], twav_min = ops['nt0min'], th_for_wPCA = 6, nskip = 25)
