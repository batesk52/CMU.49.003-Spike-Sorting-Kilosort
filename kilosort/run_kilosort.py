--- conflicted
+++ resolved
@@ -45,7 +45,7 @@
     nt = ops['settings']['nt']
     NT = ops['settings']['NT']
     fs = ops['settings']['fs']
-    NchanTOT = ops['settings']['NchanTOT']
+    NchanTOT = ops['settings']['n_chan_bin']
     twav_min = ops['settings']['nt0min']
     n_wavpc = ops['settings']['nwaves']
 
@@ -86,10 +86,6 @@
 
     clu, Wall   = clustering_qr.run(ops, st0, tF, mode = 'spikes') 
 
-<<<<<<< HEAD
-
-=======
->>>>>>> ee0f9207
     Wall3       = template_matching.postprocess_templates(Wall, ops, clu, st0, device=device)
 
     st, tF, tF2, ops = template_matching.extract(ops, Wall3, device=device)
@@ -99,5 +95,5 @@
     #is_ref = CCG.refract(clu, st[:,0])
 
     Wall, clu, is_ref = template_matching.merging_function(ops, Wall, clu, st[:,0])
-    
+
     return ops, st, tF, clu, Wall, is_ref