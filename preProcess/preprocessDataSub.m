function rez = preprocessDataSub(ops)
% this function takes an ops struct, which contains all the Kilosort2 settings and file paths
% and creates a new binary file of preprocessed data, logging new variables into rez.
% The following steps are applied:
% 1) conversion to float32;
% 2) common median subtraction;
% 3) bandpass filtering;
% 4) channel whitening;
% 5) scaling to int16 values

tic;
ops.nt0 	  = getOr(ops, {'nt0'}, 61); % number of time samples for the templates (has to be <=81 due to GPU shared memory)
ops.nt0min  = getOr(ops, 'nt0min', ceil(20 * ops.nt0/61)); % time sample where the negative peak should be aligned

NT       = ops.NT ; % number of timepoints per batch
NchanTOT = ops.NchanTOT; % total number of channels in the raw binary file, including dead, auxiliary etc

bytes       = get_file_size(ops.fbinary); % size in bytes of raw binary
nTimepoints = floor(bytes/NchanTOT/2); % number of total timepoints
ops.tstart  = ceil(ops.trange(1) * ops.fs); % starting timepoint for processing data segment
ops.tend    = min(nTimepoints, ceil(ops.trange(2) * ops.fs)); % ending timepoint
ops.sampsToRead = ops.tend-ops.tstart; % total number of samples to read
ops.twind = ops.tstart * NchanTOT*2; % skip this many bytes at the start

Nbatch      = ceil(ops.sampsToRead /NT); % number of data batches
ops.Nbatch = Nbatch;

[chanMap, xc, yc, kcoords, NchanTOTdefault] = loadChanMap(ops.chanMap); % function to load channel map file
ops.NchanTOT = getOr(ops, 'NchanTOT', NchanTOTdefault); % if NchanTOT was left empty, then overwrite with the default

ops.igood = true(size(chanMap));

ops.Nchan = numel(chanMap); % total number of good channels that we will spike sort
ops.Nfilt = getOr(ops, 'nfilt_factor', 4) * ops.Nchan; % upper bound on the number of templates we can have

rez.ops         = ops; % memorize ops

rez.xc = xc; % for historical reasons, make all these copies of the channel coordinates
rez.yc = yc;
rez.xcoords = xc;
rez.ycoords = yc;
% rez.connected   = connected;
rez.ops.chanMap = chanMap;
rez.ops.kcoords = kcoords;


NTbuff      = NT + 3*ops.ntbuff; % we need buffers on both sides for filtering

rez.ops.Nbatch = Nbatch;
rez.ops.NTbuff = NTbuff;
rez.ops.chanMap = chanMap;


fprintf('Time %3.0fs. Computing whitening matrix.. \n', toc);

% this requires removing bad channels first
Wrot = get_whitening_matrix(rez); % outputs a rotation matrix (Nchan by Nchan) which whitens the zero-timelag covariance of the data
% Wrot = gpuArray.eye(size(Wrot,1), 'single');
% Wrot = diag(Wrot);

fprintf('Time %3.0fs. Loading raw data and applying filters... \n', toc);

fid         = fopen(ops.fbinary, 'r'); % open for reading raw data
if fid<3
    error('Could not open %s for reading.',ops.fbinary);
end
fidW        = fopen(ops.fproc,   'w'); % open for writing processed data
if fidW<3
    error('Could not open %s for writing.',ops.fproc);    
end

% weights to combine batches at the edge
w_edge = linspace(0, 1, ops.ntbuff)';
ntb = ops.ntbuff;
datr_prev = gpuArray.zeros(ntb, ops.Nchan, 'single');

for ibatch = 1:Nbatch
    % we'll create a binary file of batches of NT samples, which overlap consecutively on ops.ntbuff samples
    % in addition to that, we'll read another ops.ntbuff samples from before and after, to have as buffers for filtering
    offset = max(0, ops.twind + 2*NchanTOT*(NT * (ibatch-1) - ntb)); % number of samples to start reading at.
    
    fseek(fid, offset, 'bof'); % fseek to batch start in raw file

    buff = fread(fid, [NchanTOT NTbuff], '*int16'); % read and reshape. Assumes int16 data (which should perhaps change to an option)
    if isempty(buff)
        break; % this shouldn't really happen, unless we counted data batches wrong
    end
    nsampcurr = size(buff,2); % how many time samples the current batch has
    if nsampcurr<NTbuff
        buff(:, nsampcurr+1:NTbuff) = repmat(buff(:,nsampcurr), 1, NTbuff-nsampcurr); % pad with zeros, if this is the last batch
    end
    if offset==0
        bpad = repmat(buff(:,1), 1, ntb);
        buff = cat(2, bpad, buff(:, 1:NTbuff-ntb)); % The very first batch has no pre-buffer, and has to be treated separately
    end
    
    datr    = gpufilter(buff, ops, chanMap); % apply filters and median subtraction
    
%     datr(ntb + [1:ntb], :) = datr_prev;
    datr(ntb + [1:ntb], :) = w_edge .* datr(ntb + [1:ntb], :) +...
        (1 - w_edge) .* datr_prev;
   
    datr_prev = datr(ntb +NT + [1:ops.ntbuff], :);
    datr    = datr(ntb + (1:NT),:); % remove timepoints used as buffers
   
    datr    = datr * Wrot; % whiten the data and scale by 200 for int16 range

<<<<<<< HEAD
    datcpu  = gather(int16(datr')); % convert to int16, and gather on the CPU side
    fwrite(fidW, datcpu, 'int16'); % write this batch to binary file
=======
    datcpu  = gather(int16(datr)); % convert to int16, and gather on the CPU side
    count = fwrite(fidW, datcpu, 'int16'); % write this batch to binary file
    if count~=numel(datcpu)
        error('Error writing batch %g to %s. Check available disk space.',ibatch,ops.fproc);
    end
>>>>>>> 89ab12e4
end
fclose(fidW); % close the files
fclose(fid);

rez.Wrot    = gather(Wrot); % gather the whitening matrix as a CPU variable

fprintf('Time %3.0fs. Finished preprocessing %d batches. \n', toc, Nbatch);

rez.temp.Nbatch = Nbatch;<|MERGE_RESOLUTION|>--- conflicted
+++ resolved
@@ -105,16 +105,11 @@
    
     datr    = datr * Wrot; % whiten the data and scale by 200 for int16 range
 
-<<<<<<< HEAD
     datcpu  = gather(int16(datr')); % convert to int16, and gather on the CPU side
-    fwrite(fidW, datcpu, 'int16'); % write this batch to binary file
-=======
-    datcpu  = gather(int16(datr)); % convert to int16, and gather on the CPU side
     count = fwrite(fidW, datcpu, 'int16'); % write this batch to binary file
     if count~=numel(datcpu)
         error('Error writing batch %g to %s. Check available disk space.',ibatch,ops.fproc);
     end
->>>>>>> 89ab12e4
 end
 fclose(fidW); % close the files
 fclose(fid);
