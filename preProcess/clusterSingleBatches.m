--- conflicted
+++ resolved
@@ -11,7 +11,7 @@
 useStableMode = rez.ops.useStableMode;
 
 rez.ops.CSBseed = getOr(rez.ops, 'CSBseed', 1);  %standard seed = 1;
-rng('default'); rng(rez.ops.CSBseed);         
+rng('default'); rng(rez.ops.CSBseed);
 fprintf('random seed for clusterSingleBatches: %d\n', rez.ops.CSBseed );
 
 if getOr(ops, 'reorder', 0)==0
@@ -51,15 +51,15 @@
 for ibatch = 1:nBatches
     [uproj, call] = extractPCbatch2(rez, wPCA, min(nBatches-1, ibatch), iC); % extract spikes using PCA waveforms
     % call contains the center channels for each spike
-    
-    if (useStableMode) 
+
+    if (useStableMode)
         % sort uprojDAT and call based on 1st projection-- the order is arbitrary but
         % selection of which spikes are used to build W will be deterministic
         [~,order] = sort(uproj(1,:));
         uproj = uproj(:,order);
         call = call(order);
     end
-    
+
     if sum(isnan(uproj(:)))>0 %sum(mus(:,ibatch)<.1)>30
         break; % I am not sure what case this safeguards against....
     end
@@ -81,7 +81,7 @@
             % get iclust and update W
             [dWU, iclust, dx, nsp, dV] = mexClustering2(Params, uproj, W, mu, ...
                 call-1, iMatch, iC-1); % CUDA script to efficiently compute distances for pairs in which iMatch is 1
-            
+
             dWU = dWU./(1e-5 + single(nsp')); % divide the cumulative waveform by the number of spikes
 
             mu = sum(dWU.^2,1).^.5; % norm of cluster template
@@ -92,12 +92,12 @@
             W = reshape(W, Nchan * nPCs, Nfilt);
 
             [~, Wheights] = max(nW,[], 1); % the new best channel of each cluster template
-            
+
         end
-        
+
         % carefully keep track of cluster templates in dense format
         W = reshape(W, nPCs, Nchan, Nfilt);
-        
+
         W0 = gpuArray.zeros(nPCs, NchanNear, Nfilt, 'single');
         for t = 1:Nfilt
             W0(:, :, t) = W(:, iC(:, Wheights(t)), t);
@@ -127,24 +127,17 @@
 
 
 tic
-<<<<<<< HEAD
-=======
 % another one of these Params variables transporting parameters to the C++ code
 Params  = [1 NrankPC Nfilt 0 size(W,1) 0 NchanNear Nchan];
 Params(1) = size(Ws,3) * size(Ws,4); % the total number of templates is the number of templates per batch times the number of batches
->>>>>>> 04f1a611
 
 % initialize dissimilarity matrix
 ccb = gpuArray.zeros(nBatches, 'single');
 
 for ibatch = 1:nBatches
     % for every batch, compute in parallel its dissimilarity to ALL other batches
-<<<<<<< HEAD
-    Wh0 = single(Whs(:, ibatch)); % this one is the primary batch
-=======
     Wh0 = single(Whs(:, ibatch)); % max channels of the primary batch
     W0  = Ws(:, :, ibatch);
->>>>>>> 04f1a611
     mu = mus(:, ibatch);
 
     % embed the templates from the primary batch back into a full, sparse representation
